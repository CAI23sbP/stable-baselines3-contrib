<<<<<<< HEAD
from stable_baselines3.common.policies import register_policy
=======
from typing import Any, Dict, List, Optional, Type

import gym
import torch as th
from stable_baselines3.common.policies import BasePolicy
from stable_baselines3.common.preprocessing import get_action_dim
from stable_baselines3.common.torch_layers import create_mlp
from torch import nn


class ARSPolicy(BasePolicy):
    """
    Policy network for ARS.

    :param observation_space: The observation space of the environment
    :param action_space: The action space of the environment
    :param net_arch: Network architecture, defaults to a 2 layers MLP with 64 hidden nodes.
    :param activation_fn: Activation function
    :param squash_output: For continuous actions, whether the output is squashed
        or not using a ``tanh()`` function. If not squashed with tanh the output will instead be clipped.
    """

    def __init__(
        self,
        observation_space: gym.spaces.Space,
        action_space: gym.spaces.Space,
        net_arch: Optional[List[int]] = None,
        activation_fn: Type[nn.Module] = nn.ReLU,
        squash_output: bool = True,
    ):

        super().__init__(
            observation_space,
            action_space,
            squash_output=isinstance(action_space, gym.spaces.Box) and squash_output,
        )

        if net_arch is None:
            net_arch = [64, 64]

        self.net_arch = net_arch
        self.features_extractor = self.make_features_extractor()
        self.features_dim = self.features_extractor.features_dim
        self.activation_fn = activation_fn

        if isinstance(action_space, gym.spaces.Box):
            action_dim = get_action_dim(action_space)
            actor_net = create_mlp(self.features_dim, action_dim, net_arch, activation_fn, squash_output=True)
        elif isinstance(action_space, gym.spaces.Discrete):
            actor_net = create_mlp(self.features_dim, action_space.n, net_arch, activation_fn)
        else:
            raise NotImplementedError(f"Error: ARS policy not implemented for action space of type {type(action_space)}.")

        self.action_net = nn.Sequential(*actor_net)

    def _get_constructor_parameters(self) -> Dict[str, Any]:
        # data = super()._get_constructor_parameters() this adds normalize_images, which we don't support...
        data = dict(
            observation_space=self.observation_space,
            action_space=self.action_space,
            net_arch=self.net_arch,
            activation_fn=self.activation_fn,
        )
        return data

    def forward(self, obs: th.Tensor) -> th.Tensor:

        features = self.extract_features(obs)
        if isinstance(self.action_space, gym.spaces.Box):
            return self.action_net(features)
        elif isinstance(self.action_space, gym.spaces.Discrete):
            logits = self.action_net(features)
            return th.argmax(logits, dim=1)
        else:
            raise NotImplementedError()

    def _predict(self, observation: th.Tensor, deterministic: bool = True) -> th.Tensor:
        # Non deterministic action does not really make sense for ARS, we ignore this parameter for now..
        return self(observation)


class ARSLinearPolicy(ARSPolicy):
    """
    Linear policy network for ARS.

    :param observation_space: The observation space of the environment
    :param action_space: The action space of the environment
    :param with_bias: With or without bias on the output
    :param squash_output: For continuous actions, whether the output is squashed
        or not using a ``tanh()`` function. If not squashed with tanh the output will instead be clipped.
    """

    def __init__(
        self,
        observation_space: gym.spaces.Space,
        action_space: gym.spaces.Space,
        with_bias: bool = False,
        squash_output: bool = False,
    ):

        super().__init__(observation_space, action_space, squash_output=squash_output)

        if isinstance(action_space, gym.spaces.Box):
            action_dim = get_action_dim(action_space)
            self.action_net = nn.Linear(self.features_dim, action_dim, bias=with_bias)
            if squash_output:
                self.action_net = nn.Sequential(self.action_net, nn.Tanh())
        elif isinstance(action_space, gym.spaces.Discrete):
            self.action_net = nn.Linear(self.features_dim, action_space.n, bias=with_bias)
        else:
            raise NotImplementedError(f"Error: ARS policy not implemented for action space of type {type(action_space)}.")
>>>>>>> 812648e6

from sb3_contrib.common.policies import ESLinearPolicy, ESPolicy

# Backward compat
ARSLinearPolicy = ESLinearPolicy
ARSPolicy = ESPolicy
# Aliases
MlpPolicy = ARSPolicy
LinearPolicy = ARSLinearPolicy<|MERGE_RESOLUTION|>--- conflicted
+++ resolved
@@ -1,119 +1,3 @@
-<<<<<<< HEAD
-from stable_baselines3.common.policies import register_policy
-=======
-from typing import Any, Dict, List, Optional, Type
-
-import gym
-import torch as th
-from stable_baselines3.common.policies import BasePolicy
-from stable_baselines3.common.preprocessing import get_action_dim
-from stable_baselines3.common.torch_layers import create_mlp
-from torch import nn
-
-
-class ARSPolicy(BasePolicy):
-    """
-    Policy network for ARS.
-
-    :param observation_space: The observation space of the environment
-    :param action_space: The action space of the environment
-    :param net_arch: Network architecture, defaults to a 2 layers MLP with 64 hidden nodes.
-    :param activation_fn: Activation function
-    :param squash_output: For continuous actions, whether the output is squashed
-        or not using a ``tanh()`` function. If not squashed with tanh the output will instead be clipped.
-    """
-
-    def __init__(
-        self,
-        observation_space: gym.spaces.Space,
-        action_space: gym.spaces.Space,
-        net_arch: Optional[List[int]] = None,
-        activation_fn: Type[nn.Module] = nn.ReLU,
-        squash_output: bool = True,
-    ):
-
-        super().__init__(
-            observation_space,
-            action_space,
-            squash_output=isinstance(action_space, gym.spaces.Box) and squash_output,
-        )
-
-        if net_arch is None:
-            net_arch = [64, 64]
-
-        self.net_arch = net_arch
-        self.features_extractor = self.make_features_extractor()
-        self.features_dim = self.features_extractor.features_dim
-        self.activation_fn = activation_fn
-
-        if isinstance(action_space, gym.spaces.Box):
-            action_dim = get_action_dim(action_space)
-            actor_net = create_mlp(self.features_dim, action_dim, net_arch, activation_fn, squash_output=True)
-        elif isinstance(action_space, gym.spaces.Discrete):
-            actor_net = create_mlp(self.features_dim, action_space.n, net_arch, activation_fn)
-        else:
-            raise NotImplementedError(f"Error: ARS policy not implemented for action space of type {type(action_space)}.")
-
-        self.action_net = nn.Sequential(*actor_net)
-
-    def _get_constructor_parameters(self) -> Dict[str, Any]:
-        # data = super()._get_constructor_parameters() this adds normalize_images, which we don't support...
-        data = dict(
-            observation_space=self.observation_space,
-            action_space=self.action_space,
-            net_arch=self.net_arch,
-            activation_fn=self.activation_fn,
-        )
-        return data
-
-    def forward(self, obs: th.Tensor) -> th.Tensor:
-
-        features = self.extract_features(obs)
-        if isinstance(self.action_space, gym.spaces.Box):
-            return self.action_net(features)
-        elif isinstance(self.action_space, gym.spaces.Discrete):
-            logits = self.action_net(features)
-            return th.argmax(logits, dim=1)
-        else:
-            raise NotImplementedError()
-
-    def _predict(self, observation: th.Tensor, deterministic: bool = True) -> th.Tensor:
-        # Non deterministic action does not really make sense for ARS, we ignore this parameter for now..
-        return self(observation)
-
-
-class ARSLinearPolicy(ARSPolicy):
-    """
-    Linear policy network for ARS.
-
-    :param observation_space: The observation space of the environment
-    :param action_space: The action space of the environment
-    :param with_bias: With or without bias on the output
-    :param squash_output: For continuous actions, whether the output is squashed
-        or not using a ``tanh()`` function. If not squashed with tanh the output will instead be clipped.
-    """
-
-    def __init__(
-        self,
-        observation_space: gym.spaces.Space,
-        action_space: gym.spaces.Space,
-        with_bias: bool = False,
-        squash_output: bool = False,
-    ):
-
-        super().__init__(observation_space, action_space, squash_output=squash_output)
-
-        if isinstance(action_space, gym.spaces.Box):
-            action_dim = get_action_dim(action_space)
-            self.action_net = nn.Linear(self.features_dim, action_dim, bias=with_bias)
-            if squash_output:
-                self.action_net = nn.Sequential(self.action_net, nn.Tanh())
-        elif isinstance(action_space, gym.spaces.Discrete):
-            self.action_net = nn.Linear(self.features_dim, action_space.n, bias=with_bias)
-        else:
-            raise NotImplementedError(f"Error: ARS policy not implemented for action space of type {type(action_space)}.")
->>>>>>> 812648e6
-
 from sb3_contrib.common.policies import ESLinearPolicy, ESPolicy
 
 # Backward compat
