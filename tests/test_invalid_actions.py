--- conflicted
+++ resolved
@@ -66,17 +66,6 @@
     model.learn(128)
 
 
-<<<<<<< HEAD
-def test_eval_env():
-    env = InvalidActionEnvDiscrete(dim=20, n_invalid_actions=10)
-    eval_env = InvalidActionEnvDiscrete(dim=20, n_invalid_actions=10)
-    model = MaskablePPO("MlpPolicy", env, clip_range_vf=0.2, n_steps=32, seed=8)
-    model.learn(32, eval_env=DummyVecEnv([lambda: Monitor(eval_env)]), eval_freq=16)
-    model.learn(32, reset_num_timesteps=False)
-
-
-=======
->>>>>>> a9735b9f
 def test_supports_discrete_action_space():
     """
     No errors using algorithm with an env that has a discrete action space
