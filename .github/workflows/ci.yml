# This workflow will install Python dependencies, run tests and lint with a variety of Python versions
# For more information see: https://help.github.com/actions/language-and-framework-guides/using-python-with-github-actions

name: CI

on:
  push:
    branches: [ master ]
  pull_request:
    branches: [ master ]

jobs:
  build:
    env:
      TERM: xterm-256color
      FORCE_COLOR: 1
    # Skip CI if [ci skip] in the commit message
    if: "! contains(toJSON(github.event.commits.*.message), '[ci skip]')"
    runs-on: ubuntu-latest
    strategy:
      matrix:
        python-version: ["3.7", "3.8", "3.9", "3.10"]

    steps:
    - uses: actions/checkout@v3
    - name: Set up Python ${{ matrix.python-version }}
      uses: actions/setup-python@v4
      with:
        python-version: ${{ matrix.python-version }}
    - name: Install dependencies
      run: |
        python -m pip install --upgrade pip
        # cpu version of pytorch
        pip install torch==1.11+cpu -f https://download.pytorch.org/whl/torch_stable.html

        # Install Atari Roms
        pip install autorom
        wget https://gist.githubusercontent.com/jjshoots/61b22aefce4456920ba99f2c36906eda/raw/00046ac3403768bfe45857610a3d333b8e35e026/Roms.tar.gz.b64
        base64 Roms.tar.gz.b64 --decode &> Roms.tar.gz
        AutoROM --accept-license --source-file Roms.tar.gz

        # Install master version
        # and dependencies for docs and tests
<<<<<<< HEAD
        # pip install git+https://github.com/DLR-RM/stable-baselines3#egg=stable_baselines3[extra,tests,docs]
        # tmp: install gymnasium 0.26+
        pip install git+https://github.com/DLR-RM/stable-baselines3@feat/gymnasium-support#egg=stable_baselines3[extra,tests,docs]
=======
        pip install git+https://github.com/DLR-RM/stable-baselines3#egg=stable_baselines3[extra_no_roms,tests,docs]
>>>>>>> 1f9568b2
        pip install .
        # Use headless version
        pip install opencv-python-headless

    - name: Lint with ruff
      run: |
        make lint
    - name: Check codestyle
      run: |
        make check-codestyle
    - name: Build the doc
      run: |
        make doc
    - name: Type check
      run: |
        make type
    - name: Test with pytest
      run: |
        make pytest<|MERGE_RESOLUTION|>--- conflicted
+++ resolved
@@ -41,13 +41,9 @@
 
         # Install master version
         # and dependencies for docs and tests
-<<<<<<< HEAD
         # pip install git+https://github.com/DLR-RM/stable-baselines3#egg=stable_baselines3[extra,tests,docs]
         # tmp: install gymnasium 0.26+
-        pip install git+https://github.com/DLR-RM/stable-baselines3@feat/gymnasium-support#egg=stable_baselines3[extra,tests,docs]
-=======
-        pip install git+https://github.com/DLR-RM/stable-baselines3#egg=stable_baselines3[extra_no_roms,tests,docs]
->>>>>>> 1f9568b2
+        pip install git+https://github.com/DLR-RM/stable-baselines3@feat/gymnasium-support#egg=stable_baselines3[extra_no_roms,tests,docs]
         pip install .
         # Use headless version
         pip install opencv-python-headless
